--- conflicted
+++ resolved
@@ -20,30 +20,14 @@
 def lintVersion = '26.2.1'
 
 dependencies {
-    compileOnly ("com.android.tools.lint:lint-api:$lintVersion") {
-        exclude group: "com.google.protobuf", module: "protobuf-java"
-    }
-    compileOnly ("com.android.tools.lint:lint-checks:$lintVersion") {
-        exclude group: "com.google.protobuf", module: "protobuf-java"
-    }
+    compileOnly "com.android.tools.lint:lint-api:$lintVersion"
+    compileOnly "com.android.tools.lint:lint-checks:$lintVersion"
 
     testImplementation "junit:junit:4.12"
-<<<<<<< HEAD
-    testImplementation ("com.android.tools.lint:lint:$lintVersion")  {
-        exclude group: "com.google.protobuf", module: "protobuf-java"
-    }
-    testImplementation ("com.android.tools.lint:lint-tests:$lintVersion")  {
-        exclude group: "com.google.protobuf", module: "protobuf-java"
-    }
-    testImplementation ("com.android.tools:testutils:$lintVersion") {
-        exclude group: "com.google.protobuf", module: "protobuf-java"
-    }
-=======
     testImplementation "com.android.tools.lint:lint:$lintVersion"
     testImplementation "com.android.tools.lint:lint-tests:$lintVersion"
     testImplementation "com.android.tools:testutils:$lintVersion"
     testImplementation "com.google.truth:truth:$googleTruthVersion"
->>>>>>> ba41e04b
 }
 
 compileKotlin.kotlinOptions.apiVersion = '1.2'
