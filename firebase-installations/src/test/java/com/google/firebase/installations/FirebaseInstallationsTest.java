--- conflicted
+++ resolved
@@ -151,13 +151,8 @@
     persistedInstallation = new PersistedInstallation(firebaseApp);
     persistedInstallation.clearForTesting();
 
-<<<<<<< HEAD
-    utils = Utils.getInstance();
-=======
     fakeClock = new FakeClock(5000000L);
-    utils = new Utils(fakeClock);
-
->>>>>>> 05e63994
+    utils = Utils.getTestInstance(fakeClock);
     firebaseInstallations =
         new FirebaseInstallations(
             executor,
@@ -527,7 +522,9 @@
         PersistedInstallationEntry.INSTANCE.withRegisteredFid(
             TEST_FID_1,
             TEST_REFRESH_TOKEN,
-            utils.currentTimeInSecs(),
+            utils.currentTimeInSecs()
+                - TEST_TOKEN_EXPIRATION_TIMESTAMP
+                + TimeUnit.MINUTES.toSeconds(30),
             TEST_AUTH_TOKEN,
             TEST_TOKEN_EXPIRATION_TIMESTAMP));
 
@@ -566,7 +563,10 @@
         PersistedInstallationEntry.INSTANCE.withRegisteredFid(
             TEST_FID_1,
             TEST_REFRESH_TOKEN,
-            utils.currentTimeInSecs(),
+            // Set expiration time to 30 minutes from now (within refresh period)
+            utils.currentTimeInSecs()
+                - TEST_TOKEN_EXPIRATION_TIMESTAMP
+                + TimeUnit.MINUTES.toSeconds(30),
             TEST_AUTH_TOKEN,
             TEST_TOKEN_EXPIRATION_TIMESTAMP));
 
@@ -585,9 +585,6 @@
     getIdTask.addOnCompleteListener(executor, onCompleteListener);
     String fid = onCompleteListener.await();
     assertWithMessage("getId Task failed").that(fid).isEqualTo(TEST_FID_1);
-
-    // Waiting for Task that registers FID on the FIS Servers
-    executor.awaitTermination(500, TimeUnit.MILLISECONDS);
 
     TestOnCompleteListener<InstallationTokenResult> onCompleteListener2 =
         new TestOnCompleteListener<>();
@@ -753,7 +750,10 @@
         PersistedInstallationEntry.INSTANCE.withRegisteredFid(
             TEST_FID_1,
             TEST_REFRESH_TOKEN,
-            utils.currentTimeInSecs(),
+            // Set expiration time to 30 minutes from now (within refresh period)
+            utils.currentTimeInSecs()
+                - TEST_TOKEN_EXPIRATION_TIMESTAMP
+                + TimeUnit.MINUTES.toSeconds(30),
             TEST_AUTH_TOKEN,
             TEST_TOKEN_EXPIRATION_TIMESTAMP));
 
@@ -784,7 +784,10 @@
         PersistedInstallationEntry.INSTANCE.withRegisteredFid(
             TEST_FID_1,
             TEST_REFRESH_TOKEN,
-            utils.currentTimeInSecs(),
+            // Set expiration time to 30 minutes from now (within refresh period)
+            utils.currentTimeInSecs()
+                - TEST_TOKEN_EXPIRATION_TIMESTAMP
+                + TimeUnit.MINUTES.toSeconds(30),
             TEST_AUTH_TOKEN,
             TEST_TOKEN_EXPIRATION_TIMESTAMP));
 
