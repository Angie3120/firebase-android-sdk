<component name="ProjectRunConfigurationManager">
  <configuration default="false" name="Firestore Integration Tests (Firestore Emulator)" type="AndroidTestRunConfigurationType" factoryName="Android Instrumented Tests">
    <module name="com.google.firebase.firebase-firestore" />
    <option name="TESTING_TYPE" value="1" />
    <option name="METHOD_NAME" value="" />
    <option name="CLASS_NAME" value="" />
    <option name="PACKAGE_NAME" value="com.google.firebase.firestore" />
    <option name="INSTRUMENTATION_RUNNER_CLASS" value="" />
    <option name="EXTRA_OPTIONS" value="" />
    <option name="INCLUDE_GRADLE_EXTRA_OPTIONS" value="true" />
    <option name="CLEAR_LOGCAT" value="false" />
    <option name="SHOW_LOGCAT_AUTOMATICALLY" value="false" />
    <option name="SKIP_NOOP_APK_INSTALLATIONS" value="true" />
    <option name="FORCE_STOP_RUNNING_APP" value="true" />
    <option name="TARGET_SELECTION_MODE" value="DEVICE_AND_SNAPSHOT_COMBO_BOX" />
<<<<<<< HEAD
    <option name="SELECTED_CLOUD_MATRIX_CONFIGURATION_ID" value="2147483645" />
=======
    <option name="SELECTED_CLOUD_MATRIX_CONFIGURATION_ID" value="-1" />
>>>>>>> 0de237d2
    <option name="SELECTED_CLOUD_MATRIX_PROJECT_ID" value="" />
    <option name="DEBUGGER_TYPE" value="Auto" />
    <Auto>
      <option name="USE_JAVA_AWARE_DEBUGGER" value="false" />
      <option name="SHOW_STATIC_VARS" value="true" />
      <option name="WORKING_DIR" value="" />
      <option name="TARGET_LOGGING_CHANNELS" value="lldb process:gdb-remote packets" />
      <option name="SHOW_OPTIMIZED_WARNING" value="true" />
    </Auto>
    <Hybrid>
      <option name="USE_JAVA_AWARE_DEBUGGER" value="false" />
      <option name="SHOW_STATIC_VARS" value="true" />
      <option name="WORKING_DIR" value="" />
      <option name="TARGET_LOGGING_CHANNELS" value="lldb process:gdb-remote packets" />
      <option name="SHOW_OPTIMIZED_WARNING" value="true" />
    </Hybrid>
    <Java />
    <Native>
      <option name="USE_JAVA_AWARE_DEBUGGER" value="false" />
      <option name="SHOW_STATIC_VARS" value="true" />
      <option name="WORKING_DIR" value="" />
      <option name="TARGET_LOGGING_CHANNELS" value="lldb process:gdb-remote packets" />
      <option name="SHOW_OPTIMIZED_WARNING" value="true" />
    </Native>
    <Profilers>
      <option name="ADVANCED_PROFILING_ENABLED" value="false" />
      <option name="STARTUP_PROFILING_ENABLED" value="false" />
      <option name="STARTUP_CPU_PROFILING_ENABLED" value="false" />
      <option name="STARTUP_CPU_PROFILING_CONFIGURATION_NAME" value="Sample Java Methods" />
      <option name="STARTUP_NATIVE_MEMORY_PROFILING_ENABLED" value="false" />
      <option name="NATIVE_MEMORY_SAMPLE_RATE_BYTES" value="2048" />
    </Profilers>
    <method v="2">
      <option name="Android.Gradle.BeforeRunTask" enabled="true" />
    </method>
  </configuration>
</component><|MERGE_RESOLUTION|>--- conflicted
+++ resolved
@@ -13,11 +13,7 @@
     <option name="SKIP_NOOP_APK_INSTALLATIONS" value="true" />
     <option name="FORCE_STOP_RUNNING_APP" value="true" />
     <option name="TARGET_SELECTION_MODE" value="DEVICE_AND_SNAPSHOT_COMBO_BOX" />
-<<<<<<< HEAD
-    <option name="SELECTED_CLOUD_MATRIX_CONFIGURATION_ID" value="2147483645" />
-=======
     <option name="SELECTED_CLOUD_MATRIX_CONFIGURATION_ID" value="-1" />
->>>>>>> 0de237d2
     <option name="SELECTED_CLOUD_MATRIX_PROJECT_ID" value="" />
     <option name="DEBUGGER_TYPE" value="Auto" />
     <Auto>
